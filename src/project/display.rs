use egui::Response;
use egui_extras::RetainedImage;
use log::{info, warn};
use ra_ap_ide::Change;

use std::collections::HashMap;
use std::path::Path;
use std::sync::Arc;

use egui::widget_text::RichText;
use egui::widgets::Button;

use git2::{Repository, StatusOptions};

use crate::board::Board;
use crate::{project::Project, board};
use crate::app::icons::IconSet;
use crate::app::{Mode, Warnings, Git};


use serde::{Serialize, Deserialize};

#[derive(Serialize, Deserialize, Clone, Debug, Default)]
pub enum ProjectViewType {
    #[default]
    BoardsView,
    FileTree,
    CrateView(String),
}

// this block contains the display related
// methods for showing the Project in egui.
impl Project {
    
    /// Recursively display the project directory.
    /// <dir> is the starting location, <level> is the recursion depth
    fn display_directory(&mut self, dir: &Path, level: usize, ctx: &egui::Context, ui: &mut egui::Ui) {
        let iconref: Arc<IconSet> = ctx.data_mut(|data| {
            data.get_temp("icons".into()).unwrap()
        });
        let icons = iconref.clone();
        // if the entry is a file, just show it
        // if the entry is a directory, show it, and if it's "open"
        //   also recursively display it's contents
        let children = dir.read_dir().unwrap();
        for _child in children {
            let child = _child.unwrap();
            let file_name = child.file_name().into_string().unwrap();
            let text = RichText::new(file_name);
            // FILE case
            if child.file_type().unwrap().is_file() {
                let button = egui::widgets::Button::image_and_text(
                    icons.get("file_icon").unwrap().texture_id(ctx),
                    egui::Vec2::new(7.0, 7.0),
                    text,
                ).frame(false);
                let resp = ui.add(button);
                if resp.clicked() {
                    self.code_editor.load_from_file(child.path().as_path()).unwrap_or_else(|_| warn!("error loading file contents"));
                }
            } else {
                // DIRECTORY case
                egui::CollapsingHeader::new(child.path().file_name().unwrap().to_str().unwrap()).show(ui, |ui| {
                    self.display_directory(child.path().as_path(), level+1, ctx, ui);
                });
            }
        }
    }

    /// show the terminal pane
    pub fn display_terminal(&mut self, _ctx: &egui::Context, ui: &mut egui::Ui) {
        // If there is an open channel, see if we can get some data from it
        if let Some(rx) = &self.receiver {
            while let Ok(s) = rx.try_recv() {
                self.terminal_buffer += s.as_str();
            }
        }
        egui::CollapsingHeader::new("Terminal").show(ui, |ui| {
            egui::ScrollArea::both()
            .auto_shrink([false; 2])
            .stick_to_bottom(true)
            .show(ui, |ui| {
                if ui.add(
                    egui::TextEdit::multiline(&mut self.terminal_buffer)
                    .code_editor()
                    .interactive(false)
                    .desired_width(f32::INFINITY)
                    .frame(false)
                ).clicked() {
                    self.terminal_buffer.clear();
                }
            });
        });
    }

    /// show the project tree in a Ui
    fn display_project_tree(&mut self, ctx: &egui::Context, ui: &mut egui::Ui) {
        let project_folder = match &self.location {
            None => {
                ui.label("There is currently no folder associated with this project. Please save it somewhere.");
                return;
            },
            Some(l) => l.clone(),   // clone here so we have no refs to self
        };
        let dir = project_folder.as_path();
        self.display_directory(dir, 0, ctx, ui);
    }

    /// Show the project toolbar, with buttons to perform various actions
    pub fn display_project_toolbar(&mut self, ctx: &egui::Context, ui: &mut egui::Ui, git_things: &mut Git) {
        let iconref: Arc<IconSet> = ctx.data_mut(|data| {
            data.get_temp("icons".into()).expect("error loading shared icons!")
        });
        let icons = iconref.clone();
        ui.horizontal(|ui| {
            // COMPILE CODE
            let button = egui::widgets::Button::image_and_text(
                icons.get("build_icon").unwrap().texture_id(ctx),
                egui::Vec2::new(9.0, 9.0),
                " build project",
            ).frame(false);
            if ui.add(button).clicked() {
                self.build(ctx);
            }

            ui.separator();
            // LOAD CODE ONTO BOARD
            let button = egui::widgets::Button::image_and_text(
                icons.get("load_icon").unwrap().texture_id(ctx),
                egui::Vec2::new(9.0, 9.0),
                " load onto board",
            ).frame(false);
            if ui.add(button).clicked() {
                self.load_to_board(ctx);
            }

            ui.separator();
            // GENERATE PROJECT TEMPLATE
            if ui.button("Gen Template").clicked() {
                info!("generating project template");
                match self.generate_cargo_template(ctx) {
                    Ok(()) => {
                        info!("generate_cargo_template returned Ok(()).");
                    },
                    Err(e) => {
                        warn!("generate_cargo_template returned error: {:?}", e);
                    },
                }
            }

            ui.separator();
            // GENERATE SYSTEM MODULE
            if ui.button("Gen Sys Mod").clicked() {
                info!("attempting to generate system module...");
                let src_location = match &self.location {
                    Some(l) => l.join("src/system.rs"),
                    None => {
                        info!("can't generate module without a project location.");
                        return;
                    },
                };
                match self.system.generate_system_module(&src_location) {
                    Ok(()) => {
                        info!("generate_system_module returned Ok(()).");
                    },
                    Err(e) => {
                        warn!("generate_system_module returned error: {:?}", e);
                    },
                }
            }

            // Open a window to add changes
            // Commit the changes to the git repo with a user message
            ui.separator();

            if ui.button("Commit").clicked() {
                // Open the repo
                let repo = match Repository::open(self.get_location()) {
                    Ok(repo) => repo,
                    Err(e) => {
                        panic!("Error opening repository: {:?}", e);
                    }
                };

<<<<<<< HEAD
                // Unstage all staged files
                let mut index = repo.index().unwrap();
                index.clear().unwrap();
                index.write().unwrap();

=======
>>>>>>> e1fbb776
                let mut status_options = StatusOptions::new();
                status_options.include_untracked(true);

                // Get the status of the repo
                let repo_statuses = repo.statuses(Some(&mut status_options));

                // Check if there are any changes or new files and save them in a vector
                let mut changes: Vec<String> = Vec::new();
                for entry in repo_statuses.unwrap().iter() {
                    if entry.status().contains(git2::Status::WT_NEW) || entry.status().contains(git2::Status::WT_MODIFIED){
                        changes.push(entry.path().unwrap().to_string());
                    }
                }

                // Print the changes
                info!("Changes to be committed:");
                for change in changes.iter() {
                    info!("{}", change);
                }

<<<<<<< HEAD
=======
                for change in changes.iter() {
                    let mut index = repo.index().unwrap();
                    index.remove_all([change.clone()].iter(), None).unwrap();
                    index.write().unwrap();
                }

>>>>>>> e1fbb776
                // Open a window to choose the changes to commit
                git_things.display = true;
                git_things.changes = changes;
                git_things.repo = Some(repo);
            }

        });
    }

    /// In the provided Ui, create a multi-column layout (tabs) that switches the current view state.
    fn display_sidebar_tabs(&mut self, _ctx: &egui::Context, ui: &mut egui::Ui) {
        // show the tabs to switch between view modes
        ui.columns(2, |columns| {
            let mut new_view: ProjectViewType;
            let button = Button::new("File Explorer").frame(false);
            if columns[0].add(button).clicked() {
                new_view = ProjectViewType::FileTree;
                self.current_view = new_view;
            };
            // ui.separator();
            let button = Button::new("Project Boards").frame(false);
            if columns[1].add(button).clicked() {
                new_view = ProjectViewType::BoardsView;
                self.current_view = new_view;
            };
        });
    }

    pub fn show_crate_info(&mut self, crate_name: String) {
        self.current_view = ProjectViewType::CrateView(crate_name);
    }

    /// Show the project view
    pub fn display_project_sidebar(&mut self, ctx: &egui::Context, ui: &mut egui::Ui) {

        self.display_sidebar_tabs(ctx, ui);
        ui.separator();

        egui::containers::scroll_area::ScrollArea::both().show(ui, |ui| {
            // The sidebar will display information according to the current view
            match &self.current_view {
                ProjectViewType::BoardsView => {
                    let boards = self.system.get_all_boards();
                    // Now, show the board widgets
                    for b in boards.iter() {
                        ui.add(b.clone());
                        // show the required crates
                        ui.with_layout(egui::Layout::top_down(egui::Align::Center), |ui| {
                            let label = egui::RichText::new("Required Crates").underline();
                            ui.label(label);
                        });
                        if let Some(required_crates) = b.required_crates() {
                            for rc in required_crates.iter() {
                                ui.horizontal(|ui| {
                                    if ui.link(rc).clicked() {
                                        if let Some(path) = &self.location {
                                            let cmd = duct::cmd!("cargo", "-Z", "unstable-options", "-C", path.as_path().to_str().unwrap(), "add", rc.as_str());
                                            self.run_background_commands(&[cmd], ctx);
                                        } else {
                                            self.terminal_buffer += "save project first!\n";
                                        }
                                        
                                    };
                                });
                            }
                        }
                        ui.separator();
                        // show the related crates
                        ui.with_layout(egui::Layout::top_down(egui::Align::Center), |ui| {
                            let label = egui::RichText::new("Related Crates").underline();
                            ui.label(label);
                        });
                        if let Some(related_crates) = b.related_crates() {
                            for rc in related_crates.iter() {
                                ui.horizontal(|ui| {
                                    if ui.link(rc).clicked() {
                                        self.show_crate_info(rc.clone());
                                    };
                                });
                            }
                        }
                    }
                },
                ProjectViewType::CrateView(s) => {
                    ui.label(s);
                    let code_snippets: &Path = Path::new("./assets/code-snippets/");
                    let mut snippet = self.load_snippets(code_snippets, s.clone()).unwrap();
                    let te = egui::TextEdit::multiline(&mut snippet)
                        .code_editor()
                        .interactive(false)
                        .desired_width(f32::INFINITY)
                        .frame(false);
                    let resp = ui.add(te);
                    let resp = resp.interact(egui::Sense::drag());
                    // check if the drag was released. if so, store the snippet in memory 
                    // so we can retrieve it in the CodeEditor
                    if resp.drag_released() {
                        info!("drag released! storing snippet in memory.");
                        let id = egui::Id::new("released_code_snippet");
                        ctx.memory_mut(|mem| {
                            mem.data.insert_temp(id, snippet.clone());
                        })
                    }
                },
                ProjectViewType::FileTree => {
                    // option to add a new top-level directory
                    let dir_button = egui::widgets::Button::new("+ dir/file").frame(false);
                    if ui.add(dir_button).clicked() {
                        self.new_file().unwrap_or_else(|_| warn!("couldn't create new file"));
                    }
                    // show the project tree
                    self.display_project_tree(ctx, ui);
                },
            }
        });
    }

    /// Display the list of available boards in a window, and return one if it was clicked
    pub fn display_known_boards(&mut self, ctx: &egui::Context, should_show: &mut bool) -> Option<board::Board> {

        let mut board: Option<board::Board> = None;
        // create the window
        let response = egui::Window::new("Boards")
        .open(should_show)
        .collapsible(false)
        .resizable(false)
        .movable(false)
        .anchor(egui::Align2::CENTER_CENTER, [0.0, 0.0])
        .show(ctx, |ui| {
            // Create a grid-based layout to show all the board widgets
            let available_width = ui.available_width();
            let mut num_cols = (available_width / 260.0) as usize;
            if num_cols == 0 {
                num_cols = 1;
            }
            egui::containers::scroll_area::ScrollArea::vertical().show(ui, |ui| {
                ui.columns(num_cols, |columns| {
                    for (i, b) in self.known_boards.clone().into_iter().enumerate() {
                        let col = i % num_cols;
                        // When a board is clicked, add it to the new project
                        if columns[col].add(board::display::BoardSelectorWidget(b)).clicked() {
                            board = Some(self.known_boards[i].clone());
                        }
                    }
                });
            });
        });
        
        if response.is_some() {
            // unwrap ok here because we check that response is Some.
            ctx.move_to_top(response.unwrap().response.layer_id);
        }

        return board;

    }

    // Show the boards in egui "Area"s so we can move them around!
    pub fn display_system_editor_boards(&mut self, ctx: &egui::Context, ui: &mut egui::Ui) {

        let mut pin_locations: HashMap<(Board, String), egui::Pos2> = HashMap::new();

        // iterate through the system boards and draw them on the screen
        for (board_idx, board) in self.system.get_all_boards().iter_mut().enumerate() {

            let scale_id = egui::Id::new("system_editor_scale_factor");
            // set the editor scale factor in memory:
            let mut scale = ctx.data_mut(|data| {
                data.get_temp_mut_or(scale_id, 5.0).clone()
            });
            if ctx.input(|io| io.key_pressed(egui::Key::Q)) {
                scale += 0.5;
            } else if ctx.input(|io| io.key_pressed(egui::Key::W)) {
                scale -= 0.5;
            }
            ctx.data_mut(|data| {
                data.insert_temp(scale_id, scale);
            });

            // Get the response of the board/pin Ui
            let response = egui::Area::new(board_idx.to_string()).show(ctx, |ui| {

                let mut pin_clicked: Option<String> = None;
                
                if let Some(svg_board_info) = board.clone().svg_board_info {
                    let retained_image = RetainedImage::from_color_image(
                        "pic",
                        svg_board_info.image,
                    );
                
                    let display_size = svg_board_info.physical_size * scale;
                    
                    let image_rect = retained_image.show_max_size(ui, display_size).rect;
  
                    // iterate through the pin_nodes of the board, and check if their rects (properly scaled and translated)
                    // contain the pointer. If so, actually draw the stuff there.
                    for (pin_name, mut pin_rect) in board.clone().svg_board_info.unwrap().pin_rects {
                        // scale the rects the same amount that the board image was scaled
                        pin_rect.min.x *= scale;
                        pin_rect.min.y *= scale;
                        pin_rect.max.x *= scale;
                        pin_rect.max.y *= scale;
                        // translate the rects so they are in absolute coordinates
                        pin_rect = pin_rect.translate(image_rect.left_top().to_vec2());
                        pin_locations.insert((board.clone(), pin_name.clone()), pin_rect.center());
                        
                        // render the pin overlay, and check for clicks/hovers
                        let r = ui.allocate_rect(pin_rect, egui::Sense::click());
                        if r.clicked() {
                            pin_clicked = Some(pin_name.clone());
                        }
                        if r.hovered() {
                            ui.painter().circle_filled(r.rect.center(), r.rect.height()/2.0, egui::Color32::GREEN);
                        }
                        r.clone().on_hover_text(String::from(board.get_name()) + ":" + &pin_name);
                        r.clone().context_menu(|ui| {
                            ui.label("a pin-level menu option");
                        });

                        // see if a current connection is happening from this pin. If so,
                        // of if the button was just clicked, update the start location.
                        ctx.data_mut(|data| {
                            // let this_project = &mut self;
                            let id = egui::Id::new("connection_in_progress");
                            if let Some((ref conn_board, ref pin)) = self.system.in_progress_connection_start {
                                // if a connection is in progress, update the start location if this pin is the start pin
                                if conn_board == board && pin == &pin_name {
                                    data.insert_temp(id, r.rect.center());
                                // otherwise, if the current pin was clicked, it must be the end connection!
                                } else if r.clicked() {
                                    data.remove::<egui::Pos2>(id);
                                    let conn_start = self.system.in_progress_connection_start.clone();
                                    // let start_board = conn_start.unwrap().0;
                                    self.system.in_progress_connection_end = Some((board.clone(), pin_name.clone()));
                                    let c = super::system::Connection {
                                        start_board: conn_start.clone().unwrap().0,
                                        start_pin: conn_start.clone().unwrap().1.clone(),
                                        end_board: board.clone(),
                                        end_pin: pin_name.clone(),
                                        interface_mapping: board::pinout::InterfaceMapping::default(),
                                    };
                                    self.system.connections.push(c);
                                }
                            } else if r.clicked() {
                                info!("inserting connection position data");
                                data.insert_temp(id, r.rect.center());
                                self.system.in_progress_connection_start = Some((board.clone(), pin_name.clone()));
                            }
                        });

                    }
                    
                }

                return pin_clicked;
                
            });

            // extract response from board (i.e. the egui Area), and from pin
            let board_response = response.response;
            let pin_response = response.inner;

            // Actions for board-level stuff
            board_response.context_menu(|ui| {
                ui.menu_button("pinout info", |ui| {
                    for po in board.get_pinout().iter() {
                        let label = format!("{:?}", po);
                        if ui.button(label).clicked() {
                            info!("No action coded for this yet.");
                        }
                    }
                });
                ui.menu_button("rust-analyser stuff", |ui| {
                    for s in board.ra_values.iter() {
                        if ui.label(format!("{:?}", s.label)).clicked() {
                            info!("{:?}", s);
                        }
                    }
                });
                if ui.button("remove board from system").clicked() {
                    self.system.remove_board(board.clone()).unwrap_or_else(|_| {
                        warn!("error removing board from system.");
                    });
                }
            });

            // Actions for pin-level stuff
            if let Some(pin) = pin_response {
                info!("pin {} clicked!", pin);
            }
            
        } // for each Board

        // check for any key presses that might end the current in-progress connection.
        // be careful to avoid deadlocks in the ctx access closure!
        if let Some(_) = ctx.input(|io| {
            if io.key_pressed(egui::Key::Escape) {
                return Some(());
            } else {
                return None;
            }
        }) {
            ctx.data_mut(|data| {
                let id = egui::Id::new("connection_in_progress");
                data.remove::<egui::Pos2>(id);
                self.system.in_progress_connection_start = None;
            });
        }

        // check if a connection is in progress. Be sure to use the painter outside of the data
        // closure to avoid deadlock situation.
        if let Some(sp) = ctx.data(|data| {
            let id = egui::Id::new("connection_in_progress");
            data.get_temp::<egui::Pos2>(id)
        }) {
            if let Some(ep) = ctx.pointer_latest_pos() {
                draw_connection(ctx, ui, sp, ep, egui::Color32::GREEN);
            }
        }

        // go through the system connections and see if this pin is a part of any of them
        for connection in self.system.connections.iter() {
            // get the start and end pin locations. If they're not in the map (which they should be...), just skip
            let start_loc: egui::Pos2 = match pin_locations.get(&(connection.start_board.clone(), connection.start_pin.clone())) {
                Some(sl) => *sl,
                None => continue,
            };
            let end_loc: egui::Pos2 = match pin_locations.get(&(connection.end_board.clone(), connection.end_pin.clone())) {
                Some(el) => *el,
                None => continue,
            };

            let resp = draw_connection(ctx, ui, start_loc, end_loc, egui::Color32::RED);
            resp.on_hover_ui(|ui| {
                ui.label("connection");
                ui.label(connection.start_board.get_name().to_string() + ":" + connection.start_pin.as_str());
                ui.label(connection.end_board.get_name().to_string() + ":" + connection.end_pin.as_str());
            });

        }

    }

    /// Show the project HUD with information about the current system. Return a "Mode" so that 
    /// the calling module (app) can update the GUI accordingly.
    pub fn display_system_editor_hud(&mut self, ctx: &egui::Context, ui: &mut egui::Ui, warning_flags: &mut Warnings) -> Option<Mode> {

        // prepare the return value
        let mut ret: Option<Mode> = None;

        // get the app-wide icons
        let icons_ref: Arc<IconSet> = ctx.data_mut(|data| {
            data.get_temp("icons".into()).expect("couldn't load icons!")
        });
        let icons = icons_ref.clone();

        // push the top of the HUD down just a bit.
        ui.add_space(6.0);

        // display the project name
        let font = egui::FontId::monospace(20.0);
        let top_hud_rect = ui.vertical_centered(|ui| {
            let te = egui::TextEdit::singleline(self.borrow_name())
                .horizontal_align(egui::Align::Center)
                .frame(false)
                .hint_text("enter project name here")
                .font(font);
            ui.add(te);
        }).response.rect;

        // Show the know boards list, if needed
        let id = egui::Id::new("show_known_boards");
        let mut should_show_boards_window = ctx.data_mut(|data| {
            data.get_temp_mut_or(id, false).clone()
            
        });
        // generate the button
        let tid = icons.get("plus_icon").expect("error fetching plus_icon!").texture_id(ctx);
        let add_board_button = egui::Button::image_and_text(tid, egui::Vec2::new(12.0, 12.0), "add board")
            .frame(false);
        let mut cui = ui.child_ui(top_hud_rect, egui::Layout::left_to_right(egui::Align::Center));
        if cui.add(add_board_button).clicked() {
            should_show_boards_window = true;
        }
        if let Some(b) = self.display_known_boards(ctx, &mut should_show_boards_window) {
            self.add_board(b);
        }
        ctx.data_mut(|data| {
            data.insert_temp(id, should_show_boards_window);
        });

        // let location_text = self.get_location();
        // let label = RichText::new(format!("Project Folder: {}", location_text)).underline();
        // ui.label(label);

        // generate the button
        let tid = icons.get("right_arrow_icon").expect("error fetching right_arrow_icon!").texture_id(ctx);
        let start_dev_button = egui::Button::image_and_text(tid, egui::Vec2::new(12.0, 12.0), "start development")
            .frame(false);
        let mut cui = ui.child_ui(top_hud_rect, egui::Layout::right_to_left(egui::Align::Center));
        if cui.add(start_dev_button).clicked() {
            if self.has_main_board() {
                match self.save() {
                    Ok(()) => {
                        ret = Some(Mode::DevelopProject);
                    },
                    Err(e) => {
                        warn!("couldn't save project: {:?}", e);
                    },
                }
                // generate template code on initialization of project
                info!("generating project template");
                    match self.generate_cargo_template(ctx) {
                        Ok(()) => {
                            info!("generate_cargo_template returned Ok(()).");
                        },
                        Err(e) => {
                            warn!("generate_cargo_template returned error: {:?}", e);
                        },
                    }
            }
            else {
                if !self.has_main_board() {
                    warning_flags.display_mainboard_warning = true;
                }
                if  self.name == "" {
                    warning_flags.display_unnamed_project_warning = true;
                }
            }
        }
        
        // Show some system stats
        ui.with_layout(egui::Layout::bottom_up(egui::Align::Center), |ui| {
            ui.label(format!("number of connections: {}", self.system.connections.len()));
            ui.label(format!("number of boards: {}", self.system.get_all_boards().len()));
        });

        // let painter = ui.painter();
        // let rect = ui.min_rect();
        // painter.rect(rect, egui::Rounding::none(), egui::Color32::TRANSPARENT, egui::Stroke::new(2.0, egui::Color32::GOLD));
        return ret;
    }

}



/// Modified from egui_node_graph. Given a start and end position, draw a line representing the connection.
/// Return a response (a bit hacky through egui api), that indicates if the pointer is nearby, i.e. hovering, over the line.
fn draw_connection(ctx: &egui::Context, ui: &mut egui::Ui, src_pos: egui::Pos2, dst_pos: egui::Pos2, color: egui::Color32) -> Response {

    let mut response = ui.allocate_rect(egui::Rect::from_points(&[src_pos, dst_pos]), egui::Sense::hover());
    // these are public fields, but not exposed in egui documentation!
    response.hovered = false;
    response.clicked = [false; 5];

    let mut connection_stroke = egui::Stroke { width: 3.0, color };

    let control_scale = ((dst_pos.x - src_pos.x) / 2.0).max(30.0);
    let src_control = src_pos + egui::Vec2::X * control_scale;
    let dst_control = dst_pos - egui::Vec2::X * control_scale;

    let mut bezier = egui::epaint::CubicBezierShape::from_points_stroke(
        [src_pos, src_control, dst_control, dst_pos],
        false,
        egui::Color32::TRANSPARENT,
        connection_stroke,
    );

    // construct the painter *before* changing the response rectangle. In fact, expand the rect a bit
    // to avoid clipping the curve. This is done so that the layer order can be changed.
    let mut painter = ui.painter_at(response.rect.expand(10.0));
    let mut layer_id = painter.layer_id();
    layer_id.order = egui::Order::Middle;
    painter.set_layer_id(layer_id);

    if let Some(cursor_pos) = ctx.pointer_interact_pos() {
        // the TOL here determines the spacing of the segments that this line is broken into
        // it was determined experimentally, and used in conjunction with THRESH helps to detect
        // if we are hovering over the line.
        const TOL: f32 = 0.01;
        const THRESH: f32 = 15.0;
        bezier.for_each_flattened_with_t(TOL, &mut |pos, _| {
            if pos.distance(cursor_pos) < THRESH {
                response.hovered = true;
                response.rect = egui::Rect::from_center_size(cursor_pos, egui::Vec2::new(THRESH, THRESH));

            }
        });
    }

    if response.hovered() {
        connection_stroke.color = connection_stroke.color.gamma_multiply(0.5);
        bezier = egui::epaint::CubicBezierShape::from_points_stroke(
            [src_pos, src_control, dst_control, dst_pos],
            false,
            egui::Color32::TRANSPARENT,
            connection_stroke,
        );
    }

    painter.add(bezier);

    response

}<|MERGE_RESOLUTION|>--- conflicted
+++ resolved
@@ -182,14 +182,6 @@
                     }
                 };
 
-<<<<<<< HEAD
-                // Unstage all staged files
-                let mut index = repo.index().unwrap();
-                index.clear().unwrap();
-                index.write().unwrap();
-
-=======
->>>>>>> e1fbb776
                 let mut status_options = StatusOptions::new();
                 status_options.include_untracked(true);
 
@@ -210,15 +202,12 @@
                     info!("{}", change);
                 }
 
-<<<<<<< HEAD
-=======
                 for change in changes.iter() {
                     let mut index = repo.index().unwrap();
                     index.remove_all([change.clone()].iter(), None).unwrap();
                     index.write().unwrap();
                 }
 
->>>>>>> e1fbb776
                 // Open a window to choose the changes to commit
                 git_things.display = true;
                 git_things.changes = changes;
