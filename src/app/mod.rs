//! Title: Iron Coder App Module - Module
//! Description: This module contains the IronCoderApp struct and its implementation.
//!   The IronCoderApp struct is the main application struct for the Iron Coder app.
//!   It contains all the state and methods for the app, and is the main entry point
//!   for the eframe framework to interact with the app.

use log::{error, warn, info};

use std::path::{Path, PathBuf};
use std::sync::Arc;
use clap::Parser;
use egui::{
    RichText,
    Label,
    Color32,
    Key,
    Modifiers,
    KeyboardShortcut
};
use::egui_extras::install_image_loaders;
use fs_extra::dir::DirEntryAttr::Modified;
use toml::macros::insert_toml;

// use egui_modal::Modal;

// Separate modules
use crate::board;
use crate::project::Project;

pub mod icons;
use icons::{
    IconSet,
    SMALL_ICON_SIZE,
};

pub mod colorscheme;
use colorscheme::ColorScheme;

pub mod code_editor;
mod test;

/// Iron Coder CLI configuration options...
#[derive(Parser, Debug, Clone, Default, serde::Deserialize, serde::Serialize)]
#[command(version)]
pub struct IronCoderOptions {
    /// The log level, one of INFO, WARN, DEBUG, TRACE. Default if INFO.
    #[arg(short, long)]
    pub verbosity: Option<String>,
    /// An alternative path to look for the Boards directory.
    #[arg(short, long)]
    pub boards_directory: Option<PathBuf>,
    /// Turn app persistence on or off. Default is off.
    #[arg(short, long)]
    pub persistence: bool,
}

// The current warning flags
#[derive(serde::Deserialize, serde::Serialize)]
pub struct Warnings {
    pub display_mainboard_warning: bool,
    pub display_unnamed_project_warning: bool,
    pub display_git_warning: bool,
}

// The current git state
#[derive(serde::Deserialize, serde::Serialize)]
pub struct Git {
    pub display : bool,
    pub changes: Vec<String>,
    pub staged_changes: Vec<String>,
    pub commit_name: String,
    pub commit_email: String,
    pub commit_message: String,
    #[serde(skip)]
    pub repo : Option<git2::Repository>,
}

#[derive(serde::Deserialize, serde::Serialize)]
pub struct Settings {
    pub colorscheme: ColorScheme,
    pub ui_scale: f32,
}

/// The current GUI mode
#[non_exhaustive]
#[derive(serde::Deserialize, serde::Serialize, PartialEq)]
pub enum Mode {
    EditProject,
    DevelopProject,
}

// derive Deserialize/Serialize so we can persist app state on powercycle.
#[derive(serde::Deserialize, serde::Serialize)]
#[serde(default)] // if we add new fields, give them default values when deserializing old state
pub struct IronCoderApp {
    project: Project,
    display_about: bool,
    display_settings: bool,
    display_boards_window: bool,
    // #[serde(skip)]
    // modal: Option<Modal>,
    mode: Mode,
    #[serde(skip)]
    boards: Vec<board::Board>,
    options: IronCoderOptions,

    warning_flags: Warnings,
    git_things: Git,
    settings: Settings,
}

impl Default for IronCoderApp {
    fn default() -> Self {
        // Populate the boards
        let boards_dir = Path::new("./iron-coder-boards"); // consider making this a global macro
        let boards: Vec<board::Board> = board::get_boards(boards_dir);
        Self {
            project: Project::default(),
            display_about: false,
            display_settings: false,
            display_boards_window: false,
            // modal: None,
            mode: Mode::EditProject,
            boards: boards,
            options: IronCoderOptions::default(),
            // Warning Flags
            warning_flags: Warnings {
                display_mainboard_warning: false,
                display_unnamed_project_warning: false,
                display_git_warning: false,
            },
            git_things: Git {
                display: false,
                changes: Vec::new(),
                staged_changes: Vec::new(),
                commit_name: String::new(),
                commit_email: String::new(),
                commit_message: String::new(),
                repo: None,
            },
            settings: Settings {
                colorscheme: colorscheme::INDUSTRIAL_DARK,
                ui_scale: 1.0,
            },
        }
    }
}

impl IronCoderApp {
    /// Called once before the first frame.
    pub fn with_options(cc: &eframe::CreationContext<'_>, options: IronCoderOptions) -> Self {
        info!("welcome to Iron Coder! setting up initial app state...");
        // we mutate cc.egui_ctx (the context) to set the overall app style
        setup_fonts_and_style(&cc.egui_ctx);
        install_image_loaders(&cc.egui_ctx);
        // Load previous app state if it exists and is specified.
        let mut app = IronCoderApp::default();
        if !options.persistence {
            if let Some(storage) = cc.storage {
                info!("loading former app state from storage...");
                app = eframe::get_value(storage, eframe::APP_KEY).unwrap_or_default();
            }
        }

        app.options = options;
        info!("Reloading current project and assets...");
        app.set_colorscheme(&cc.egui_ctx);
        app.project.known_boards = app.boards.clone();
        match app.project.reload() {
            Ok(_) => (),
            Err(e) => warn!("error reloading project from disk! {:?}", e),
        }

        return app;
    }

    /// Set the colorscheme for the app
    fn set_colorscheme(&self, ctx: &egui::Context) {
        colorscheme::set_colorscheme(ctx, self.settings.colorscheme.clone());
    }

    /// Show the menu and app title
    pub fn display_title_and_menu(&mut self, ctx: &egui::Context, frame: &mut eframe::Frame) {
        let Self {
            display_about,
            display_settings,
            mode,
            project,
            ..
        } = self;
        let icons_ref: Arc<IconSet> = ctx.data_mut(|data| {
            data.get_temp("icons".into()).expect("couldn't load icons!")
        });
        let icons = icons_ref.clone();
        egui::TopBottomPanel::top("top_panel").show(ctx, |ui| {
            egui::menu::bar(ui, |ui| {
                // Create a NOTHING Rect so we can track where the header is drawn
                let mut r = egui::Rect::NOTHING;
                let start_r = ui.available_size();
                ui.centered_and_justified(|ui| {
                    // This will store the Rect that the header was drawn to
                    r = pretty_header(ui, "IRON CODER");
                    // update the max value to be the original Ui size
                    r.max.x = start_r.x;
                });
                // Now use that Rect to draw the menu icon at the proper place
                ui.allocate_ui_at_rect(r, |ui| {
                    let tid = icons.get("menu_icon").unwrap().clone();
                    ui.menu_image_button(tid, |ui| {

                        let ib = egui::widgets::Button::image_and_text(
                            icons.get("save_icon").unwrap().clone(),
                            "save project"
                        ).shortcut_text("ctrl+s");
                        if ui.add(ib).clicked() {
                            if let Err(e) = project.save() {
                                error!("error saving project: {:?}", e);
                            }
                        }

                        let ib = egui::widgets::Button::image_and_text(
                            icons.get("save_icon").unwrap().clone(),
                            "save project as..."
                        );
                        if ui.add(ib).clicked() {
                            project.save_as(true).unwrap_or_else(|_| warn!("couldn't save project!"));
                        }

                        let ib = egui::widgets::Button::image_and_text(
                            icons.get("folder_icon").unwrap().clone(),
                            "open"
                        ).shortcut_text("ctrl+o");
                        if ui.add(ib).clicked() {
                            match project.open() {
                                Ok(_) => {
                                    *mode = Mode::DevelopProject;
                                },
                                Err(e) => {
                                    error!("error opening project: {:?}", e);
                                },
                            }
                        }

                        let ib = egui::widgets::Button::image_and_text(
                            icons.get("boards_icon").unwrap().clone(),
                            "new project"
                        ).shortcut_text("ctrl+n");
                        if ui.add(ib).clicked() {
                            match mode {
                                Mode::EditProject      => (),
                                Mode::DevelopProject => {
                                    // TODO -- add a popup here confirming that user
                                    // wants to leave the current project, and probably save
                                    // the project in it's current state.
                                    *project = Project::default();
                                    project.known_boards = self.boards.clone();
                                    *mode = Mode::EditProject;
                                },
                            }
                        }

                        let ib = egui::widgets::Button::image_and_text(
                            icons.get("settings_icon").unwrap().clone(),
                            "settings"
                        );
                        if ui.add(ib).clicked() {
                            *display_settings = !*display_settings;
                        }

                        let ib = egui::widgets::Button::image_and_text(
                            icons.get("about_icon").unwrap().clone(),
                            "about Iron Coder"
                        );
                        if ui.add(ib).clicked() {
                            *display_about = !*display_about;
                        }

                        let ib = egui::widgets::Button::image_and_text(
                            icons.get("quit_icon").unwrap().clone(),
                            "quit"
                        ).shortcut_text("ctrl+q");
                        //.tint(egui::Color32::WHITE);
                        // TODO: set tint to the appropriate value for the current colorscheme
                        if ui.add(ib).clicked() {
                            ctx.send_viewport_cmd(egui::ViewportCommand::Close);
                        };
                    });
                });
            });
        });
    }

    /// Returns a copy of the list of available boards.
    pub fn get_boards(&self) -> Vec<board::Board> {
        self.boards.clone()
    }

    /// Show the main view when we're developing a project
    pub fn display_project_developer(&mut self, ctx: &egui::Context) {
        let Self {
            project,
            mode,
            ..
        } = self;
        // Spec Viewer panel
        egui::SidePanel::right("project_view").show(ctx, |ui| {
            if project.label_with_action(ctx, ui).clicked() {
                *mode = Mode::EditProject;
            };
            ui.separator();
            project.display_project_sidebar(ctx, ui);
        });

        egui::Area::new("editor area").show(ctx, |_ui| {
            egui::TopBottomPanel::bottom("terminal_panel").resizable(true).show(ctx, |ui| {
                project.display_terminal(ctx, ui);
            });
            egui::TopBottomPanel::bottom("editor_control_panel").show(ctx, |ui| {
                project.display_project_toolbar(ctx, ui, &mut self.git_things);
            });
            egui::TopBottomPanel::top("editor_tabs").show(ctx, |ui| {
                project.code_editor.display_editor_tabs(ctx, ui);
            });
            let frame = egui::Frame::canvas(&ctx.style());
            egui::CentralPanel::default().frame(frame).show(ctx, |ui| {
                project.code_editor.display_code(ctx, ui);
            });
        });
    }

    /// Show the various parts of the project editor
    pub fn display_project_editor(&mut self, ctx: &egui::Context) {

        egui::CentralPanel::default().show(ctx, |ui| {
            if let Some(mode) = self.project.display_system_editor_hud(ctx, ui, &mut self.warning_flags) {
                self.mode = mode;
            }
            self.project.display_system_editor_boards(ctx, ui);
        });

    }

    /// show/hide the settings window and update the appropriate app state.
    pub fn display_settings_window(&mut self, ctx: &egui::Context) {
        let Self {
            display_settings,
            settings: Settings{ 
                colorscheme, 
                ui_scale,
            },
            ..
        } = self;

        if *display_settings {
            let window_response = egui::Window::new("App Settings")
            .open(display_settings)
            .collapsible(false)
            .resizable(false)
            .movable(true)
            .show(ctx, |ui| {

                // Store the text edit string representing the ui scale
                ui.heading("Display Scale:");
                let id = egui::Id::new("ui_scale_string");
                let current_scale = ctx.pixels_per_point();
                let mut ui_scale_string: String = ctx.data_mut(|data| {
                    data.get_temp(id).unwrap_or(current_scale.to_string())
                });
                ui.text_edit_singleline(&mut ui_scale_string);
                ctx.data_mut(|data| data.insert_temp(id, ui_scale_string.clone()));
                // if the string is parsable into f32, update the global scale
                if ui.button("Apply").clicked() {
                    let native_pixels_per_point = ctx.native_pixels_per_point().unwrap();
                    match ui_scale_string.parse::<f32>() {
                        Ok(scale) if scale >= (0.5 * native_pixels_per_point) && scale <= (2.0 * native_pixels_per_point) => {
                            ctx.set_pixels_per_point(scale);
                            info!("native pixels per point: {:?}", ctx.native_pixels_per_point());
                        }
                        Ok(_scale) => {
                            warn!("scale can't be below {} or above {}!", (0.5 * native_pixels_per_point), (2.0 * native_pixels_per_point));
                        },
                        Err(_e) => {
                            warn!("scale not parsed as f32.");
                        },
                    }
                }

                // Create radio buttons for colorscheme selection
                ui.separator();
                ui.heading("Color Scheme:");
                for cs in colorscheme::SYSTEM_COLORSCHEMES.iter() {
                    // ui.radio_value(&mut colorscheme, colorscheme::SOLARIZED_DARK, cs.name);
                    let rb = egui::RadioButton::new(*colorscheme == cs.clone(), cs.name.clone());
                    if ui.add(rb).clicked() {
                        *colorscheme = cs.clone();
                        colorscheme::set_colorscheme(ctx, colorscheme.clone());
                    }
                }

                // create a font selector:
                ui.separator();
                ui.heading("Font Selector:");
                // Tried working on selecotr box for fonts
                // Need to figure out how fonts are configured before continuing
                // Used example here: https://github.com/emilk/egui/blob/master/examples/user_attention/src/main.rs
                //
                // eframe::egui::ComboBox::new("","")
                //     .show_ui(ui, |ui| {
                //         for font in [

                //         ] {
                //             ui.selectable_value(&mut colorscheme, font, font);
                //         }
                //     });

                for (text_style, font_id) in ctx.style().text_styles.iter() {
                    match text_style {
                        egui::TextStyle::Name(name) => {
                            match &*name.clone() {
                                "HeadingBg" => continue,  // these are special fonts
                                "HeadingFg" => continue,  //    we should ignore
                                _ => (),
                            }
                            let egui::FontId {size: _, family} = font_id;
                            // I don't really understand this dereference syntax with the Arc...
                            let font_text = egui::RichText::new(&**name)
                                            .family((family).clone()).size(12.0);
                            ui.label(font_text);
                        },
                        egui::TextStyle::Monospace => {
                            let egui::FontId {size: _, family} = font_id;
                            // I don't really understand this dereference syntax with the Arc...
                            let font_text = egui::RichText::new("Default Monospace")
                                            .family((family).clone()).size(12.0);
                            ui.label(font_text);
                        }
                        _ => (),
                    }
                }

                ui.separator();
                ui.heading("Account Settings:");
                ui.label("Add github account here.");
                // ctx.set_visuals(visuals);
            });
            // unwrap ok here because window must be open for us to get here.
            // ctx.move_to_top(window_response.unwrap().response.layer_id);
            window_response.unwrap().response.layer_id.order = egui::Order::Foreground;
        }

    }

    /// This method will show or hide the "about" window
    pub fn display_about_window(&mut self, ctx: &egui::Context) {
        let Self {
            display_about,
            ..
        } = self;

        if !*display_about { return; }
        egui::Window::new("Iron Coder")
        .open(display_about)
        .collapsible(false)
        .resizable(false)
        .movable(true)
        .show(ctx, |ui| {
            ui.label("Iron Coder Version: 0.2.0");
            ui.separator();
            ui.label(
                "Iron Coder is an app for practicing embedded Rust development.\n\
                With inspirations from Arduino and CircuitPython, Iron Coder aims\n\
                to provide a fun environment for embedded development."
            );
            ui.separator();
            ui.label("Developed by Shulltronics");
            ui.hyperlink_to("Iron Coder on Github", "https://github.com/shulltronics/iron-coder");
            ui.horizontal(|ui| {
                egui::warn_if_debug_build(ui);
            });
            ui.horizontal(|ui| {
                ui.spacing_mut().item_spacing.x = 0.0;
                ui.label("powered by ");
                ui.hyperlink_to("egui", "https://github.com/emilk/egui");
                ui.label(" and ");
                ui.hyperlink_to(
                    "eframe",
                    "https://github.com/emilk/egui/tree/master/crates/eframe",
                );
                ui.label(".");
            });
        });
    }

    // Displays the waring message that no main board has been selected for the project
    pub fn unselected_mainboard_warning(&mut self, ctx: &egui::Context) {
        egui::Window::new("Board Warning")
        .open(&mut self.warning_flags.display_mainboard_warning)
        .collapsible(false)
        .resizable(false)
        .movable(true)
        .show(ctx,  |ui| {
            ui.label("please select a main board to proceed.");
        });
    }
    // Displays the waring message that the project has not been named
    pub fn display_unnamed_project_warning(&mut self, ctx: &egui::Context) {
        egui::Window::new("Name Warning")
        .open(&mut self.warning_flags.display_unnamed_project_warning)
        .collapsible(false)
        .resizable(false)
        .movable(true)
        .show(ctx,  |ui| {
            ui.label("please name the project to proceed.");
        });
    }

    /// Displays the warning message that not all of the git fields have been filled out
    /// This is called when the user tries to commit changes to git
    pub fn display_git_warning(&mut self, ctx: &egui::Context) {
        egui::Window::new("Git Warning")
        .open(&mut self.warning_flags.display_git_warning)
        .collapsible(false)
        .resizable(false)
        .movable(true)
        .show(ctx,  |ui| {
            ui.label("please fill out all of the git fields to commit changes.");
        });
    }

    /// Displays the git changes window
    // Is called by the toolbar when the user clicks the commit button
    pub fn display_git_window(&mut self, ctx: &egui::Context) {
        let mut display_git = self.git_things.display;
        let mut unstaged_to_remove: Vec<String> = Vec::new();
        let mut staged_to_remove: Vec<String> = Vec::new();
        let mut staged_to_add: Vec<String> = Vec::new();
        let mut unstaged_to_add: Vec<String> = Vec::new();


        egui::Window::new("Commit")
        .open(&mut display_git)
        .collapsible(false)
        .resizable(true)
        .movable(true)
        .show(ctx, |ui| {
            let repo = self.git_things.repo.as_mut().unwrap();
            let mut index = repo.index().unwrap();

            egui::SidePanel::right("Unstaged Changes").show_inside(ui, |ui| {
<<<<<<< HEAD
                ui.label("Staged Changes -- Currently doesn't work");
=======
                ui.label("Staged Changes");
>>>>>>> c5eecc0f
                ui.separator();
                ui.vertical(|ui| {
                    for (_i, change) in self.git_things.staged_changes.iter().enumerate() {
                        if ui.button(change.clone()).clicked() {
                            info!("Unstaging: {}", change.clone());
                            unstaged_to_add.push(change.clone());
                            staged_to_remove.push(change.clone());
                            index.remove_all([change.clone()].iter(), None).unwrap();
                            index.write().unwrap();
<<<<<<< HEAD
                        }
                    }
                    self.git_things.staged_changes.retain(|change| !staged_to_remove.contains(change));
                });
                ui.separator();
                ui.label("Unstaged Changes");
                // Display the files that have changed on the right side
                ui.separator();
                ui.vertical(|ui| {
                    // Create a button for each unstaged change in git_things.changes
                    for (_i, change) in self.git_things.changes.iter().enumerate() {
                        if ui.button(change.clone()).clicked() {
                            info!("Staging: {}", change.clone());
                            staged_to_add.push(change.clone());
                            unstaged_to_remove.push(change.clone());
                            //index.add_path(Path::new(change)).unwrap();
                            match index.add_path(Path::new(change)) {
                                Ok(_) => {
                                    // add_path succeeded, do nothing
                                },
                                Err(_) => {
                                    // add_path failed, try add_all
                                    index.add_all([change.clone()].iter(), git2::IndexAddOption::DEFAULT, None).unwrap();
                                }
                            }
                            index.write().unwrap();
=======
                        }
                    }
                    self.git_things.staged_changes.retain(|change| !staged_to_remove.contains(change));
                });
                ui.separator();
                ui.label("Unstaged Changes");
                // Display the files that have changed on the right side
                ui.separator();
                ui.vertical(|ui| {
                    // Create a button for each unstaged change in git_things.changes
                    for (_i, change) in self.git_things.changes.iter().enumerate() {
                        if ui.button(change.clone()).clicked() {
                            info!("Staging: {}", change.clone());
                            staged_to_add.push(change.clone());
                            unstaged_to_remove.push(change.clone());
                            //index.add_path(Path::new(change)).unwrap();
                            match index.add_path(Path::new(change)) {
                                Ok(_) => {
                                    // add_path succeeded, do nothing
                                },
                                Err(_) => {
                                    // add_path failed, try add_all
                                    index.add_all([change.clone()].iter(), git2::IndexAddOption::DEFAULT, None).unwrap();
                                }
                            }
                            index.write().unwrap();
                        }
                    }
                    self.git_things.changes.retain(|change| !unstaged_to_remove.contains(change));
                });
            });
            self.git_things.staged_changes.append(&mut staged_to_add);
            self.git_things.changes.append(&mut unstaged_to_add);

            egui::CentralPanel::default().show_inside(ui, |ui|{
                // Have a text box for the commit message
                // Have the text box take as much space as possible
                ui.label("Commit Message:");
                ui.text_edit_multiline(&mut self.git_things.commit_message);
                ui.label("Name");
                ui.text_edit_singleline(&mut self.git_things.commit_name);
                ui.label("Email Address");
                ui.text_edit_singleline(&mut self.git_things.commit_email);

                

                // Have a button to commit the changes
                if ui.button("Commit").clicked() {
                    let name = self.git_things.commit_name.clone();
                    let email = self.git_things.commit_email.clone();
                    let commit_message = self.git_things.commit_message.clone();
                    if name != "" && email != "" && commit_message != "" {
                        info!("committing changes to git...");
                        info!("{}", self.git_things.commit_message.clone());

                        let signature = git2::Signature::now(&name, &email).unwrap();
                        let oid = index.write_tree().unwrap();
                        let tree = repo.find_tree(oid).unwrap();
                        // This line is the problem -- was called while doing initial commit, it shouldn't have been
                        let head = repo.head().unwrap();
                        let head_commit = repo.find_commit(head.target().unwrap()).unwrap();
                        
                        match repo.commit(
                            // There is a problem with the head
                            Some("HEAD"),
                            &signature,
                            &signature,
                            &commit_message,
                            &tree,
                            &[]
                        ) {
                            Ok(_) => {
                                info!("commit successful!");
                            },
                            Err(e) => {
                                error!("error committing changes to git: {:?}", e);
                                match repo.commit(
                                    // There is a problem with the head
                                    Some("HEAD"),
                                    &signature,
                                    &signature,
                                    &commit_message,
                                    &tree,
                                    &[&head_commit]
                                ) {
                                    Ok(_) => {
                                        info!("commit successful!");
                                    },
                                    Err(e) => {
                                        error!("error committing changes to git: {:?}", e);
                                    }
                                }
                            }
>>>>>>> c5eecc0f
                        }
                        
                        

                        self.git_things.display = false;
                        self.git_things.commit_message.clear();
                    } else {
                        self.warning_flags.display_git_warning = true;
                    }
<<<<<<< HEAD
                    self.git_things.changes.retain(|change| !unstaged_to_remove.contains(change));
                });
            });
            self.git_things.staged_changes.append(&mut staged_to_add);
            self.git_things.changes.append(&mut unstaged_to_add);

            egui::CentralPanel::default().show_inside(ui, |ui|{
                // Have a text box for the commit message
                // Have the text box take as much space as possible
                ui.label("Commit Message:");
                ui.text_edit_multiline(&mut self.git_things.commit_message);
                ui.label("Name");
                ui.text_edit_singleline(&mut self.git_things.commit_name);
                ui.label("Email Address");
                ui.text_edit_singleline(&mut self.git_things.commit_email);

                let name = self.git_things.commit_name.clone();
                let email = self.git_things.commit_email.clone();
                let commit_message = self.git_things.commit_message.clone();

                // Have a button to commit the changes
                if ui.button("Commit").clicked() {
                    if name != "" && email != "" && commit_message != "" {
                        info!("committing changes to git...");
                        info!("{}", self.git_things.commit_message.clone());

                        let signature = git2::Signature::now(&name, &email).unwrap();
                        let oid = index.write_tree().unwrap();
                        let tree = repo.find_tree(oid).unwrap();
                        // This line is the problem -- was called while doing initial commit, it shouldn't have been
                        let head = repo.head().unwrap();
                        let head_commit = repo.find_commit(head.target().unwrap()).unwrap();
                        
                        match repo.commit(
                            // There is a problem with the head
                            Some("HEAD"),
                            &signature,
                            &signature,
                            &commit_message,
                            &tree,
                            &[]
                        ) {
                            Ok(_) => {
                                info!("commit successful!");
                            },
                            Err(e) => {
                                error!("error committing changes to git: {:?}", e);
                                match repo.commit(
                                    // There is a problem with the head
                                    Some("HEAD"),
                                    &signature,
                                    &signature,
                                    &commit_message,
                                    &tree,
                                    &[&head_commit]
                                ) {
                                    Ok(_) => {
                                        info!("commit successful!");
                                    },
                                    Err(e) => {
                                        error!("error committing changes to git: {:?}", e);
                                    }
                                }
                            }
                        }
                        
                        

                        self.git_things.display = false;
                        self.git_things.commit_message.clear();
                        self.git_things.commit_name.clear();
                        self.git_things.commit_email.clear();
                    } else {
                        self.warning_flags.display_git_warning = true;
                    }
                }
            });
=======
                }
            });
>>>>>>> c5eecc0f
        });

        // Makes sure that both commit button and x button close the window
        if self.git_things.display == false || display_git == false {
            self.git_things.display = false;
            self.git_things.commit_message.clear();
<<<<<<< HEAD
            self.git_things.commit_name.clear();
            self.git_things.commit_email.clear();
=======
>>>>>>> c5eecc0f
            self.git_things.changes.clear();
            self.git_things.staged_changes.clear();
        }


    }
}

impl eframe::App for IronCoderApp {

    // Called by the framework to save state before shutdown.
    fn save(&mut self, storage: &mut dyn eframe::Storage) {
        if !self.options.persistence {
            info!("saving program state.");
            eframe::set_value(storage, eframe::APP_KEY, self);
        }
    }

    // Called each time the UI needs repainting, which may be many times per second.
    // This method will call all the display methods of IronCoderApp.
    // TODO -- is this the best architecture? Is there an overhead of destructuring
    //   self in each of these method calls separately, vs once in the beginning of this
    //   method? But I can't do it the latter way while still having these as method calls.
    fn update(&mut self, ctx: &egui::Context, frame: &mut eframe::Frame) {
        // render the title bar with main menu
        self.display_title_and_menu(ctx, frame);
        // depending on the Mode, render the proper main view
        match self.mode {
            Mode::EditProject => {
                self.display_project_editor(ctx);
            },
            Mode::DevelopProject => {
                self.display_project_developer(ctx);
            },
        }
        // optionally render these popup windows
        self.display_settings_window(ctx);
        self.display_about_window(ctx);
        self.unselected_mainboard_warning(ctx);
        self.display_unnamed_project_warning(ctx);

        let save_shortcut = KeyboardShortcut::new(Modifiers::CTRL, Key::S);
        let quit_shortcut = KeyboardShortcut::new(Modifiers::CTRL, Key::Q);
        let open_shortcut = KeyboardShortcut::new(Modifiers::CTRL, Key::O);
        let new_shortcut = KeyboardShortcut::new(Modifiers::CTRL, Key::N);

        if ctx.input_mut(|i| i.consume_shortcut(&save_shortcut)) {
            if let Err(e) = self.project.save() {
                error!("error saving project: {:?}", e);
            }
        }

        if ctx.input_mut(|i| i.consume_shortcut(&quit_shortcut)) {
            ctx.send_viewport_cmd(egui::ViewportCommand::Close);
        }

        if ctx.input_mut(|i| i.consume_shortcut(&open_shortcut)) {
            match self.project.open() {
                Ok(_) => {
                    self.mode = Mode::DevelopProject;
                },
                Err(e) => {
                    error!("error opening project: {:?}", e);
                },
            }
        }

        if ctx.input_mut(|i| i.consume_shortcut(&new_shortcut)) {
            match self.mode {
                Mode::EditProject => (),
                Mode::DevelopProject => {
                    // TODO -- add a popup here confirming that user
                    // wants to leave the current project, and probably save
                    // the project in it's current state.
                    self.project = Project::default();
                    self.project.known_boards = self.boards.clone();
                    self.mode = Mode::EditProject;
                },
            }
        }

        self.display_git_window(ctx);
        self.display_git_warning(ctx);
    }
}

/// Sets up the fonts and style for the app
fn setup_fonts_and_style(ctx: &egui::Context) {

    let mut fonts = egui::FontDefinitions::default();

    /*
     *  The below fonts are used for standard text
     */
    fonts.font_data.insert(
        "roboto_mono_regular".to_owned(),
        egui::FontData::from_static(include_bytes!(
            "../../assets/fonts/Roboto_Mono/static/RobotoMono-Regular.ttf"
        )),
    );
    fonts.font_data.insert(
        "roboto_mono_bold".to_owned(),
        egui::FontData::from_static(include_bytes!(
            "../../assets/fonts/Roboto_Mono/static/RobotoMono-Bold.ttf"
        )),
    );
    fonts.font_data.insert(
        "chintzy_cpu".to_owned(),
        egui::FontData::from_static(include_bytes!(
            "../../assets/fonts/chintzycpu/chintzy.ttf"
        )),
    );
    fonts.font_data.insert(
        "vcr_osd_mono".to_owned(),
        egui::FontData::from_static(include_bytes!(
            "../../assets/fonts/vcr_osd_mono/VCR_OSD_MONO_1.001.ttf"
        )),
    );
    fonts.font_data.insert(
        "unispace".to_owned(),
        egui::FontData::from_static(include_bytes!(
            "../../assets/fonts/unispace/unispace it.otf"
        )),
    );

    // example of how to install font to an existing style
    fonts
        .families
        .entry(egui::FontFamily::Monospace)
        .or_default()
        .insert(0, "roboto_mono_regular".to_owned());

    /*
     *  The below fonts are used for the project logo
     */
    fonts.font_data.insert(
        "platinum_sign_under".to_owned(),    // serves as the unique font identifier?
        egui::FontData::from_static(include_bytes!(
            "../../assets/fonts/platinum-sign/Platinum-Sign-Under.ttf"
        )),
    );
    fonts.font_data.insert(
        "platinum_sign_over".to_owned(),    // serves as the unique font identifier?
        egui::FontData::from_static(include_bytes!(
            "../../assets/fonts/platinum-sign/Platinum-Sign-Over.ttf"
        )),
    );

    /*
     *  Now link "font family" names to the fonts for use in widgets
     */
    // create a new font family called "heading_fonts"
    fonts.families.insert(
        egui::FontFamily::Name("HeadingBackground".into()),
        vec!(String::from("platinum_sign_under"))
    );
    fonts.families.insert(
        egui::FontFamily::Name("HeadingForeground".into()),
        vec!(String::from("platinum_sign_over"))
    );
    fonts.families.insert(
        egui::FontFamily::Name("EditorFont".into()),
        vec!(String::from("roboto_mono_regular"))
    );
    fonts.families.insert(
        egui::FontFamily::Name("MonospaceBold".into()),
        vec!(String::from("roboto_mono_bold"))
    );

    ctx.set_fonts(fonts);

    // setup our custom style
    let mut style = egui::style::Style::default();

    // Redefine text_styles
    use egui::FontId;
    use egui::FontFamily;
    use egui::TextStyle::*;
    style.text_styles = [
        (Small, FontId::new(10.0, FontFamily::Monospace)),
        (Body, FontId::new(12.0, FontFamily::Monospace)),
        (Monospace, FontId::new(12.0, FontFamily::Monospace)),
        (Button, FontId::new(12.0, FontFamily::Monospace)),
        (Heading, FontId::new(14.0, FontFamily::Monospace)),
        (Name("HeadingBg".into()), FontId::new(18.0, FontFamily::Name("HeadingBackground".into()))),
        (Name("HeadingFg".into()), FontId::new(18.0, FontFamily::Name("HeadingForeground".into()))),
        (Name("DefaultBold".into()), FontId::new(12.0, FontFamily::Name("MonospaceBold".into()))),
        (Name("DefaultRegular".into()), FontId::new(12.0, FontFamily::Monospace)),
        (Name("EditorFont".into()), FontId::new(16.0, FontFamily::Name("EditorFont".into()))),
    ].into();

    // Make things look more square
    style.visuals.menu_rounding   = egui::Rounding::ZERO;
    style.visuals.window_rounding = egui::Rounding::ZERO;
    // change width of scroll bar
    style.spacing.scroll.bar_width = 6.0;
    style.spacing.scroll.bar_inner_margin = 6.0;    // this keeps some space
    // Remove shadows
    style.visuals.window_shadow = eframe::epaint::Shadow::NONE;
    style.visuals.popup_shadow = eframe::epaint::Shadow::NONE;

    ctx.set_style(style);

    // Store icons in the egui shared Context
    ctx.data_mut(|map| {
        info!("Adding IconSet to egui Context temp data.");
        map.insert_temp("icons".into(), Arc::new(icons::load_icons(Path::new(icons::ICON_DIR))));
    });
}

/// Displays a cool looking header in the Ui element, utilizing our custom fonts
/// and returns the rect that was drawn to.
fn pretty_header(ui: &mut egui::Ui, text: &str) -> egui::Rect {
    // draw the background and get the rectangle we drew to
    let text_bg = RichText::new(text.to_uppercase())
        .text_style(egui::TextStyle::Name("HeadingBg".into()));
    let heading_bg = Label::new(text_bg);
    // expand the rectangle slightly to prevent the bug where the next
    // font draw will wrap to a new line
    let mut rect = ui.add(heading_bg).rect;
    rect.min.x -= 1.0;
    rect.max.x += 1.0;
    // put the overlay text
    let text_fg = RichText::new(text)
        .color(Color32::WHITE)
        .text_style(egui::TextStyle::Name("HeadingFg".into()));
    let heading_fg = Label::new(text_fg);
    // let location = egui::Rect::from_min_size(egui::Pos2::ZERO, egui::Vec2::ZERO);
    ui.put(rect, heading_fg);
    return rect;
}<|MERGE_RESOLUTION|>--- conflicted
+++ resolved
@@ -547,11 +547,7 @@
             let mut index = repo.index().unwrap();
 
             egui::SidePanel::right("Unstaged Changes").show_inside(ui, |ui| {
-<<<<<<< HEAD
-                ui.label("Staged Changes -- Currently doesn't work");
-=======
                 ui.label("Staged Changes");
->>>>>>> c5eecc0f
                 ui.separator();
                 ui.vertical(|ui| {
                     for (_i, change) in self.git_things.staged_changes.iter().enumerate() {
@@ -561,34 +557,6 @@
                             staged_to_remove.push(change.clone());
                             index.remove_all([change.clone()].iter(), None).unwrap();
                             index.write().unwrap();
-<<<<<<< HEAD
-                        }
-                    }
-                    self.git_things.staged_changes.retain(|change| !staged_to_remove.contains(change));
-                });
-                ui.separator();
-                ui.label("Unstaged Changes");
-                // Display the files that have changed on the right side
-                ui.separator();
-                ui.vertical(|ui| {
-                    // Create a button for each unstaged change in git_things.changes
-                    for (_i, change) in self.git_things.changes.iter().enumerate() {
-                        if ui.button(change.clone()).clicked() {
-                            info!("Staging: {}", change.clone());
-                            staged_to_add.push(change.clone());
-                            unstaged_to_remove.push(change.clone());
-                            //index.add_path(Path::new(change)).unwrap();
-                            match index.add_path(Path::new(change)) {
-                                Ok(_) => {
-                                    // add_path succeeded, do nothing
-                                },
-                                Err(_) => {
-                                    // add_path failed, try add_all
-                                    index.add_all([change.clone()].iter(), git2::IndexAddOption::DEFAULT, None).unwrap();
-                                }
-                            }
-                            index.write().unwrap();
-=======
                         }
                     }
                     self.git_things.staged_changes.retain(|change| !staged_to_remove.contains(change));
@@ -682,7 +650,6 @@
                                     }
                                 }
                             }
->>>>>>> c5eecc0f
                         }
                         
                         
@@ -692,99 +659,14 @@
                     } else {
                         self.warning_flags.display_git_warning = true;
                     }
-<<<<<<< HEAD
-                    self.git_things.changes.retain(|change| !unstaged_to_remove.contains(change));
-                });
-            });
-            self.git_things.staged_changes.append(&mut staged_to_add);
-            self.git_things.changes.append(&mut unstaged_to_add);
-
-            egui::CentralPanel::default().show_inside(ui, |ui|{
-                // Have a text box for the commit message
-                // Have the text box take as much space as possible
-                ui.label("Commit Message:");
-                ui.text_edit_multiline(&mut self.git_things.commit_message);
-                ui.label("Name");
-                ui.text_edit_singleline(&mut self.git_things.commit_name);
-                ui.label("Email Address");
-                ui.text_edit_singleline(&mut self.git_things.commit_email);
-
-                let name = self.git_things.commit_name.clone();
-                let email = self.git_things.commit_email.clone();
-                let commit_message = self.git_things.commit_message.clone();
-
-                // Have a button to commit the changes
-                if ui.button("Commit").clicked() {
-                    if name != "" && email != "" && commit_message != "" {
-                        info!("committing changes to git...");
-                        info!("{}", self.git_things.commit_message.clone());
-
-                        let signature = git2::Signature::now(&name, &email).unwrap();
-                        let oid = index.write_tree().unwrap();
-                        let tree = repo.find_tree(oid).unwrap();
-                        // This line is the problem -- was called while doing initial commit, it shouldn't have been
-                        let head = repo.head().unwrap();
-                        let head_commit = repo.find_commit(head.target().unwrap()).unwrap();
-                        
-                        match repo.commit(
-                            // There is a problem with the head
-                            Some("HEAD"),
-                            &signature,
-                            &signature,
-                            &commit_message,
-                            &tree,
-                            &[]
-                        ) {
-                            Ok(_) => {
-                                info!("commit successful!");
-                            },
-                            Err(e) => {
-                                error!("error committing changes to git: {:?}", e);
-                                match repo.commit(
-                                    // There is a problem with the head
-                                    Some("HEAD"),
-                                    &signature,
-                                    &signature,
-                                    &commit_message,
-                                    &tree,
-                                    &[&head_commit]
-                                ) {
-                                    Ok(_) => {
-                                        info!("commit successful!");
-                                    },
-                                    Err(e) => {
-                                        error!("error committing changes to git: {:?}", e);
-                                    }
-                                }
-                            }
-                        }
-                        
-                        
-
-                        self.git_things.display = false;
-                        self.git_things.commit_message.clear();
-                        self.git_things.commit_name.clear();
-                        self.git_things.commit_email.clear();
-                    } else {
-                        self.warning_flags.display_git_warning = true;
-                    }
                 }
             });
-=======
-                }
-            });
->>>>>>> c5eecc0f
         });
 
         // Makes sure that both commit button and x button close the window
         if self.git_things.display == false || display_git == false {
             self.git_things.display = false;
             self.git_things.commit_message.clear();
-<<<<<<< HEAD
-            self.git_things.commit_name.clear();
-            self.git_things.commit_email.clear();
-=======
->>>>>>> c5eecc0f
             self.git_things.changes.clear();
             self.git_things.staged_changes.clear();
         }
